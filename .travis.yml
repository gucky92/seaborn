language: python


dist: xenial
services:
  - xvfb


env:
  - PYTHON=2.7 DEPS=latest BACKEND=agg DOCTESTS=true
  - PYTHON=2.7 DEPS=pinned BACKEND=agg DOCTESTS=false
  - PYTHON=2.7 DEPS=latest BACKEND=qtagg DOCTESTS=true
  - PYTHON=3.5 DEPS=latest BACKEND=agg DOCTESTS=true
  - PYTHON=3.6 DEPS=latest BACKEND=agg DOCTESTS=true
  - PYTHON=3.7 DEPS=latest BACKEND=agg DOCTESTS=true
  - PYTHON=3.8 DEPS=latest BACKEND=agg DOCTESTS=true
  - PYTHON=3.8 DEPS=latest BACKEND=qtagg DOCTESTS=true
  - PYTHON=3.8 DEPS=minimal BACKEND=agg DOCTESTS=false


before_install:
  - sudo apt-get update -yq
  - sudo sh testing/getmsfonts.sh
  - if [[ "$PYTHON" == "2.7" ]]; then
      wget https://repo.continuum.io/miniconda/Miniconda-latest-Linux-x86_64.sh -O miniconda.sh;
    else
      wget https://repo.continuum.io/miniconda/Miniconda3-latest-Linux-x86_64.sh -O miniconda.sh;
    fi  
  - bash miniconda.sh -b -p $HOME/miniconda
  - export PATH="$HOME/miniconda/bin:$PATH"
  - hash -r
  - conda config --set always_yes yes --set changeps1 no 
  - conda config --add channels conda-forge
<<<<<<< HEAD
  - conda update -q conda
  - conda config --set channel_priority false
=======
  # Pinned deps aren't happy when conda>4.6.14
  - if [[ "$DEPS" == "pinned" ]]; then
      conda install -q conda=4.6.14;
    else
      conda update -q conda;
    fi
  - conda config --set channel_priority false
  # Workaround py2.7/conda4.8 tqdm absence 
  - if [[ "$PYTHON" == "2.7" ]]; then pip install tqdm; fi
>>>>>>> acb47083
  - conda info -a


install:
  - conda create -n testenv pip python=$PYTHON
  - source activate testenv
  - cat testing/deps_${DEPS}.txt testing/utils.txt > deps.txt
  - conda install --file deps.txt
  # TODO address broken conda-forge package for v45
  - if [ $PYTHON == "2.7" ]; then conda install setuptools=44; fi
  - pip install .


before_script:
  - cp testing/matplotlibrc_${BACKEND} matplotlibrc
  - if [ $BACKEND == "qtagg" ]; then
    export DISPLAY=:99.0;
    sh -e /etc/init.d/xvfb start;
    sleep 3;
    fi
    # https://www.python.org/dev/peps/pep-0493/
  - if [ $PYTHON == "2.7" ]; then
    export PYTHONHTTPSVERIFY=0;
    fi


script:
  - make lint
  - if [ $DOCTESTS == 'true' ];
    then make coverage;
    else make unittests;
    fi


after_success:
    - pip install codecov
    - codecov<|MERGE_RESOLUTION|>--- conflicted
+++ resolved
@@ -31,10 +31,6 @@
   - hash -r
   - conda config --set always_yes yes --set changeps1 no 
   - conda config --add channels conda-forge
-<<<<<<< HEAD
-  - conda update -q conda
-  - conda config --set channel_priority false
-=======
   # Pinned deps aren't happy when conda>4.6.14
   - if [[ "$DEPS" == "pinned" ]]; then
       conda install -q conda=4.6.14;
@@ -44,7 +40,6 @@
   - conda config --set channel_priority false
   # Workaround py2.7/conda4.8 tqdm absence 
   - if [[ "$PYTHON" == "2.7" ]]; then pip install tqdm; fi
->>>>>>> acb47083
   - conda info -a
 
 
