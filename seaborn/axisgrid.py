from itertools import product
import warnings
from textwrap import dedent
from distutils.version import LooseVersion

import numpy as np
import pandas as pd
from scipy import stats
import matplotlib as mpl
import matplotlib.pyplot as plt
import matplotlib.gridspec as gridspec

from . import utils
from .palettes import color_palette, blend_palette
<<<<<<< HEAD
from .distributions import distplot, kdeplot,  _freedman_diaconis_bins
from .prettify import scalebar, _infer_sizes, _infer_units
=======
from .distributions import distplot, kdeplot, _freedman_diaconis_bins
from ._decorators import _deprecate_positional_args
>>>>>>> 5fbb5c46


__all__ = ["FacetGrid", "PairGrid", "JointGrid", "pairplot", "jointplot"]


class Grid(object):
    """Base class for grids of subplots."""
    _margin_titles = False
    _legend_out = True
    _subplot_spec = None
    _gridspec = None

    def use_scalebar(self, **kwargs):
        """format axes as scalebars"""
        # set default of infer_sizes to True
        # infer xsize and ysize from ticks
        xsize = kwargs.pop('xsize', None)
        ysize = kwargs.pop('ysize', None)
        infer_sizes = kwargs.pop('infer_sizes', True)
        digits = kwargs.pop('digits', 2)
        xunits = kwargs.pop('xunits', '')
        yunits = kwargs.pop('yunits', '')
        # init sizes
        xsizes = []
        ysizes = []
        # get axis-specific params
        for ax in self.axes.flat:
            _xsize, _ysize = _infer_sizes(
                ax, infer_sizes, xsize, ysize, digits)
            xsizes.append(_xsize)
            ysizes.append(_ysize)

        for ax, xsize, ysize in zip(self.axes.flat, xsizes, ysizes):
            scalebar(
                ax, xsize=xsize, ysize=ysize,
                xunits=xunits, yunits=yunits,
                **kwargs)
        return self

    def __init__(self):

        self._tight_layout_rect = [0, 0, 1, 1]

    def set(self, **kwargs):
        """Set attributes on each subplot Axes."""
        for ax in self.axes.flat:
            ax.set(**kwargs)
        return self

    def savefig(self, *args, **kwargs):
        """Save the figure."""
        kwargs = kwargs.copy()
        kwargs.setdefault("bbox_inches", "tight")
        self.fig.savefig(*args, **kwargs)

    def tight_layout(self, *args, **kwargs):
        """Call fig.tight_layout within rect that exclude the legend."""
        kwargs = kwargs.copy()
        kwargs.setdefault("rect", self._tight_layout_rect)
        self.fig.tight_layout(*args, **kwargs)

    def add_legend(self, legend_data=None, title=None, label_order=None,
                   **kwargs):
        """Draw a legend, maybe placing it outside axes and resizing the figure.

        Parameters
        ----------
        legend_data : dict, optional
            Dictionary mapping label names (or two-element tuples where the
            second element is a label name) to matplotlib artist handles. The
            default reads from ``self._legend_data``.
        title : string, optional
            Title for the legend. The default reads from ``self._hue_var``.
        label_order : list of labels, optional
            The order that the legend entries should appear in. The default
            reads from ``self.hue_names``.
        kwargs : key, value pairings
            Other keyword arguments are passed to the underlying legend methods
            on the Figure or Axes object.

        Returns
        -------
        self : Grid instance
            Returns self for easy chaining.

        """
        # Find the data for the legend
        if legend_data is None:
            legend_data = self._legend_data
        if label_order is None:
            if self.hue_names is None:
                label_order = list(legend_data.keys())
            else:
                label_order = list(map(utils.to_utf8, self.hue_names))

        blank_handle = mpl.patches.Patch(alpha=0, linewidth=0)
        handles = [legend_data.get(l, blank_handle) for l in label_order]
        title = self._hue_var if title is None else title
        if LooseVersion(mpl.__version__) < LooseVersion("3.0"):
            try:
                title_size = mpl.rcParams["axes.labelsize"] * .85
            except TypeError:  # labelsize is something like "large"
                title_size = mpl.rcParams["axes.labelsize"]
        else:
            title_size = mpl.rcParams["legend.title_fontsize"]

        # Unpack nested labels from a hierarchical legend
        labels = []
        for entry in label_order:
            if isinstance(entry, tuple):
                _, label = entry
            else:
                label = entry
            labels.append(label)

        # Set default legend kwargs
        kwargs.setdefault("scatterpoints", 1)

        if self._legend_out:

            kwargs.setdefault("frameon", False)
            kwargs.setdefault("loc", "center right")

            # Draw a full-figure legend outside the grid
            figlegend = self.fig.legend(handles, labels, **kwargs)

            self._legend = figlegend
            figlegend.set_title(title, prop={"size": title_size})

            # Draw the plot to set the bounding boxes correctly
            if hasattr(self.fig.canvas, "get_renderer"):
                self.fig.draw(self.fig.canvas.get_renderer())

            # Calculate and set the new width of the figure so the legend fits
            legend_width = figlegend.get_window_extent().width / self.fig.dpi
            fig_width, fig_height = self.fig.get_size_inches()
            self.fig.set_size_inches(fig_width + legend_width, fig_height)

            # Draw the plot again to get the new transformations
            if hasattr(self.fig.canvas, "get_renderer"):
                self.fig.draw(self.fig.canvas.get_renderer())

            # Now calculate how much space we need on the right side
            legend_width = figlegend.get_window_extent().width / self.fig.dpi
            space_needed = legend_width / (fig_width + legend_width)
            margin = .04 if self._margin_titles else .01
            self._space_needed = margin + space_needed
            right = 1 - self._space_needed

            # Place the subplot axes to give space for the legend
            self.fig.subplots_adjust(right=right)
            self._tight_layout_rect[2] = right

        else:
            # Draw a legend in the first axis
            ax = self.axes.flat[0]
            kwargs.setdefault("loc", "best")

            leg = ax.legend(handles, labels, **kwargs)
            leg.set_title(title, prop={"size": title_size})
            self._legend = leg

        return self

    def _clean_axis(self, ax):
        """Turn off axis labels and legend."""
        ax.set_xlabel("")
        ax.set_ylabel("")
        ax.legend_ = None
        return self

    def _update_legend_data(self, ax):
        """Extract the legend data from an axes object and save it."""
        handles, labels = ax.get_legend_handles_labels()
        data = {l: h for h, l in zip(handles, labels)}
        self._legend_data.update(data)

    def _get_palette(self, data, hue, hue_order, palette):
        """Get a list of colors for the hue variable."""
        if hue is None:
            palette = color_palette(n_colors=1)

        else:
            hue_names = utils.categorical_order(data[hue], hue_order)
            n_colors = len(hue_names)

            # By default use either the current color palette or HUSL
            if palette is None:
                current_palette = utils.get_color_cycle()
                if n_colors > len(current_palette):
                    colors = color_palette("husl", n_colors)
                else:
                    colors = color_palette(n_colors=n_colors)

            # Allow for palette to map from hue variable names
            elif isinstance(palette, dict):
                color_names = [palette[h] for h in hue_names]
                colors = color_palette(color_names, n_colors)

            # Otherwise act as if we just got a list of colors
            else:
                colors = color_palette(palette, n_colors)

            palette = color_palette(colors, n_colors)

        return palette


_facet_docs = dict(

    data=dedent("""\
    data : DataFrame
        Tidy ("long-form") dataframe where each column is a variable and each
        row is an observation.\
    """),
    col_wrap=dedent("""\
    col_wrap : int, optional
        "Wrap" the column variable at this width, so that the column facets
        span multiple rows. Incompatible with a ``row`` facet.\
    """),
    share_xy=dedent("""\
    share{x,y} : bool, 'col', or 'row' optional
        If true, the facets will share y axes across columns and/or x axes
        across rows.\
    """),
    height=dedent("""\
    height : scalar, optional
        Height (in inches) of each facet. See also: ``aspect``.\
    """),
    aspect=dedent("""\
    aspect : scalar, optional
        Aspect ratio of each facet, so that ``aspect * height`` gives the width
        of each facet in inches.\
    """),
    palette=dedent("""\
    palette : palette name, list, or dict, optional
        Colors to use for the different levels of the ``hue`` variable. Should
        be something that can be interpreted by :func:`color_palette`, or a
        dictionary mapping hue levels to matplotlib colors.\
    """),
    legend_out=dedent("""\
    legend_out : bool, optional
        If ``True``, the figure size will be extended, and the legend will be
        drawn outside the plot on the center right.\
    """),
    margin_titles=dedent("""\
    margin_titles : bool, optional
        If ``True``, the titles for the row variable are drawn to the right of
        the last column. This option is experimental and may not work in all
        cases.\
    """),
)


class FacetGrid(Grid):
    """Multi-plot grid for plotting conditional relationships."""
<<<<<<< HEAD
    def __init__(self, data, row=None, col=None, hue=None, col_wrap=None,
                 sharex=True, sharey=True, height=3, aspect=1, palette=None,
                 row_order=None, col_order=None, hue_order=None, hue_kws=None,
                 dropna=True, legend_out=True, despine=True,
                 margin_titles=False, xlim=None, ylim=None, subplot_kws=None,
                 gridspec_kws=None, size=None,
                 or_rowcol=False, fig=None, subplot_spec=None):

        assert not (subplot_spec is not None and fig is None), \
            'provide figure if providing subplot_spec'
=======
    @_deprecate_positional_args
    def __init__(
        self, data, *,
        row=None, col=None, hue=None, col_wrap=None,
        sharex=True, sharey=True, height=3, aspect=1, palette=None,
        row_order=None, col_order=None, hue_order=None, hue_kws=None,
        dropna=True, legend_out=True, despine=True,
        margin_titles=False, xlim=None, ylim=None, subplot_kws=None,
        gridspec_kws=None, size=None
    ):

        super(FacetGrid, self).__init__()
>>>>>>> 5fbb5c46

        # Handle deprecations
        if size is not None:
            height = size
            msg = ("The `size` parameter has been renamed to `height`; "
                   "please update your code.")
            warnings.warn(msg, UserWarning)

        # Determine the hue facet layer information
        hue_var = hue
        if hue is None:
            hue_names = None
        else:
            hue_names = utils.categorical_order(data[hue], hue_order)

        colors = self._get_palette(data, hue, hue_order, palette)

        # Set up the lists of names for the row and column facet variables
        if row is None:
            row_names = []
        else:
            row_names = utils.categorical_order(data[row], row_order)

        if col is None:
            col_names = []
        else:
            col_names = utils.categorical_order(data[col], col_order)

        # Additional dict of kwarg -> list of values for mapping the hue var
        hue_kws = hue_kws if hue_kws is not None else {}

        # Make a boolean mask that is True anywhere there is an NA
        # value in one of the faceting variables, but only if dropna is True
        none_na = np.zeros(len(data), np.bool)
        if dropna:
            row_na = none_na if row is None else data[row].isnull()
            col_na = none_na if col is None else data[col].isnull()
            hue_na = none_na if hue is None else data[hue].isnull()
            not_na = ~(row_na | col_na | hue_na)
        else:
            not_na = ~none_na

        # Compute the grid shape
        ncol = 1 if col is None else len(col_names)
        nrow = 1 if row is None else len(row_names)
        self._n_facets = ncol * nrow

        self._col_wrap = col_wrap
        if col_wrap is not None:
            if row is not None:
                err = "Cannot use `row` and `col_wrap` together."
                raise ValueError(err)
            ncol = col_wrap
            nrow = int(np.ceil(len(col_names) / col_wrap))
        self._ncol = ncol
        self._nrow = nrow

        # Calculate the base figure size
        # This can get stretched later by a legend
        # TODO this doesn't account for axis labels
        figsize = (ncol * height * aspect, nrow * height)

        # Validate some inputs
        if col_wrap is not None:
            margin_titles = False

        # Build the subplot keyword dictionary
        subplot_kws = {} if subplot_kws is None else subplot_kws.copy()
        gridspec_kws = {} if gridspec_kws is None else gridspec_kws.copy()
        if xlim is not None:
            subplot_kws["xlim"] = xlim
        if ylim is not None:
            subplot_kws["ylim"] = ylim

        # Initialize the subplot grid
        if subplot_spec is not None:
            g = gridspec.GridSpecFromSubplotSpec(
                nrow, ncol,
                subplot_spec=subplot_spec,
                **gridspec_kws
            )
            self._gridspec = g

            axes = np.empty((nrow, ncol), object)

            for irow in range(nrow):
                for icol in range(ncol):

                    # sharex
                    if sharex == 'row' and icol > 0:
                        subplot_kws['sharex'] = axes[irow, 0]
                    elif sharex == 'col' and irow > 0:
                        subplot_kws['sharex'] = axes[0, icol]
                    elif sharex and ((irow > 0) or (icol > 0)):
                        subplot_kws['sharex'] = axes[0, 0]
                    else:
                        subplot_kws['sharex'] = None

                    # sharey
                    if sharey == 'row' and icol > 0:
                        subplot_kws['sharey'] = axes[irow, 0]
                    elif sharey == 'col' and irow > 0:
                        subplot_kws['sharey'] = axes[0, icol]
                    elif sharey and ((irow > 0) or (icol > 0)):
                        subplot_kws['sharey'] = axes[0, 0]
                    else:
                        subplot_kws['sharey'] = None

                    axes[irow, icol] = plt.Subplot(
                        fig, g[irow, icol], **subplot_kws)

                    fig.add_subplot(axes[irow, icol])

            if col_wrap:
                # concatenate axes if col_wrap
                axes = np.concatenate(axes)
                # delete unnecessary axes
                for ax in axes[len(col_names):]:
                    fig.delaxes(ax)
                axes = axes[:len(col_names)]

                axes_dict = dict(zip(col_names, axes))

            elif col is None and row is None:
                axes_dict = {}
            elif col is None:
                axes_dict = dict(zip(row_names, axes.flat))
            elif row is None:
                axes_dict = dict(zip(col_names, axes.flat))
            else:
                facet_product = product(row_names, col_names)
                axes_dict = dict(zip(facet_product, axes.flat))

        elif col_wrap is None:
            kwargs = dict(figsize=figsize, squeeze=False,
                          sharex=sharex, sharey=sharey,
                          subplot_kw=subplot_kws,
                          gridspec_kw=gridspec_kws)

            fig, axes = plt.subplots(nrow, ncol, **kwargs)

            if col is None and row is None:
                axes_dict = {}
            elif col is None:
                axes_dict = dict(zip(row_names, axes.flat))
            elif row is None:
                axes_dict = dict(zip(col_names, axes.flat))
            else:
                facet_product = product(row_names, col_names)
                axes_dict = dict(zip(facet_product, axes.flat))

        else:

            # If wrapping the col variable we need to make the grid ourselves
            if gridspec_kws:
                warnings.warn("`gridspec_kws` ignored when using `col_wrap`")

            n_axes = len(col_names)
            fig = plt.figure(figsize=figsize)
            axes = np.empty(n_axes, object)
            axes[0] = fig.add_subplot(nrow, ncol, 1, **subplot_kws)
            if sharex:
                subplot_kws["sharex"] = axes[0]
            if sharey:
                subplot_kws["sharey"] = axes[0]
            for i in range(1, n_axes):
                axes[i] = fig.add_subplot(nrow, ncol, i + 1, **subplot_kws)

            axes_dict = dict(zip(col_names, axes))

        # --- Set up the class attributes

        # First the public API
        self.data = data
        self.fig = fig
        self.axes = axes
        self.axes_dict = axes_dict

        self.row_names = row_names
        self.col_names = col_names
        self.hue_names = hue_names
        self.hue_kws = hue_kws

        # Next the private variables
        self._nrow = nrow
        self._row_var = row
        self._ncol = ncol
        self._col_var = col

        self._margin_titles = margin_titles
        self._col_wrap = col_wrap
        self._hue_var = hue_var
        self._colors = colors
        self._legend_out = legend_out
        self._legend = None
        self._legend_data = {}
        self._x_var = None
        self._y_var = None
        self._dropna = dropna
        self._not_na = not_na
        self._or_rowcol = or_rowcol
        self._subplot_spec = subplot_spec

<<<<<<< HEAD
        # Make the axes look good
        if subplot_spec is None:
            fig.tight_layout()
=======
        # --- Make the axes look good

        self.tight_layout()
>>>>>>> 5fbb5c46
        if despine:
            for ax in self.axes.flat:
                utils.despine(ax=ax)

        # Now we turn off labels on the inner axes
        if sharex and not sharex == 'row':
            for ax in self._not_bottom_axes:
                for label in ax.get_xticklabels():
                    label.set_visible(False)
                ax.xaxis.offsetText.set_visible(False)

        if sharey and not sharey == 'col':
            for ax in self._not_left_axes:
                for label in ax.get_yticklabels():
                    label.set_visible(False)
                ax.yaxis.offsetText.set_visible(False)

    __init__.__doc__ = dedent("""\
        Initialize the matplotlib figure and FacetGrid object.

        This class maps a dataset onto multiple axes arrayed in a grid of rows
        and columns that correspond to *levels* of variables in the dataset.
        The plots it produces are often called "lattice", "trellis", or
        "small-multiple" graphics.

        It can also represent levels of a third variable with the ``hue``
        parameter, which plots different subsets of data in different colors.
        This uses color to resolve elements on a third dimension, but only
        draws subsets on top of each other and will not tailor the ``hue``
        parameter for the specific visualization the way that axes-level
        functions that accept ``hue`` will.

        When using seaborn functions that infer semantic mappings from a
        dataset, care must be taken to synchronize those mappings across
        facets (e.g., by defing the ``hue`` mapping with a palette dict or
        setting the data type of the variables to ``category``). In most cases,
        it will be better to use a figure-level function (e.g. :func:`relplot`
        or :func:`catplot`) than to use :class:`FacetGrid` directly.

        The basic workflow is to initialize the :class:`FacetGrid` object with
        the dataset and the variables that are used to structure the grid. Then
        one or more plotting functions can be applied to each subset by calling
        :meth:`FacetGrid.map` or :meth:`FacetGrid.map_dataframe`. Finally, the
        plot can be tweaked with other methods to do things like change the
        axis labels, use different ticks, or add a legend. See the detailed
        code examples below for more information.

        See the :ref:`tutorial <grid_tutorial>` for more information.

        Parameters
        ----------
        {data}
        row, col, hue : strings
            Variables that define subsets of the data, which will be drawn on
            separate facets in the grid. See the ``*_order`` parameters to
            control the order of levels of this variable.
        {col_wrap}
        {share_xy}
        {height}
        {aspect}
        {palette}
        {{row,col,hue}}_order : lists, optional
            Order for the levels of the faceting variables. By default, this
            will be the order that the levels appear in ``data`` or, if the
            variables are pandas categoricals, the category order.
        hue_kws : dictionary of param -> list of values mapping
            Other keyword arguments to insert into the plotting call to let
            other plot attributes vary across levels of the hue variable (e.g.
            the markers in a scatterplot).
        {legend_out}
        despine : boolean, optional
            Remove the top and right spines from the plots.
        {margin_titles}
        {{x, y}}lim: tuples, optional
            Limits for each of the axes on each facet (only relevant when
            share{{x, y}} is True).
        subplot_kws : dict, optional
            Dictionary of keyword arguments passed to matplotlib subplot(s)
            methods.
        gridspec_kws : dict, optional
            Dictionary of keyword arguments passed to matplotlib's ``gridspec``
            module (via ``plt.subplots``). Ignored if ``col_wrap`` is not
            ``None``.

        See Also
        --------
        PairGrid : Subplot grid for plotting pairwise relationships.
        relplot : Combine a relational plot and a :class:`FacetGrid`.
        catplot : Combine a categorical plot and a :class:`FacetGrid`.
        lmplot : Combine a regression plot and a :class:`FacetGrid`.

        Examples
        --------

        Initialize a 2x2 grid of facets using the tips dataset:

        .. plot::
            :context: close-figs

            >>> import seaborn as sns; sns.set(style="ticks", color_codes=True)
            >>> tips = sns.load_dataset("tips")
            >>> g = sns.FacetGrid(tips, col="time", row="smoker")

        Draw a univariate plot on each facet:

        .. plot::
            :context: close-figs

            >>> import matplotlib.pyplot as plt
            >>> g = sns.FacetGrid(tips, col="time",  row="smoker")
            >>> g = g.map(plt.hist, "total_bill")

        (Note that it's not necessary to re-catch the returned variable; it's
        the same object, but doing so in the examples makes dealing with the
        doctests somewhat less annoying).

        Pass additional keyword arguments to the mapped function:

        .. plot::
            :context: close-figs

            >>> import numpy as np
            >>> bins = np.arange(0, 65, 5)
            >>> g = sns.FacetGrid(tips, col="time",  row="smoker")
            >>> g = g.map(plt.hist, "total_bill", bins=bins, color="r")

        Plot a bivariate function on each facet:

        .. plot::
            :context: close-figs

            >>> g = sns.FacetGrid(tips, col="time",  row="smoker")
            >>> g = g.map(plt.scatter, "total_bill", "tip", edgecolor="w")

        Assign one of the variables to the color of the plot elements:

        .. plot::
            :context: close-figs

            >>> g = sns.FacetGrid(tips, col="time",  hue="smoker")
            >>> g = (g.map(plt.scatter, "total_bill", "tip", edgecolor="w")
            ...       .add_legend())

        Change the height and aspect ratio of each facet:

        .. plot::
            :context: close-figs

            >>> g = sns.FacetGrid(tips, col="day", height=4, aspect=.5)
            >>> g = g.map(plt.hist, "total_bill", bins=bins)

        Specify the order for plot elements:

        .. plot::
            :context: close-figs

            >>> g = sns.FacetGrid(tips, col="smoker", col_order=["Yes", "No"])
            >>> g = g.map(plt.hist, "total_bill", bins=bins, color="m")

        Use a different color palette:

        .. plot::
            :context: close-figs

            >>> kws = dict(s=50, linewidth=.5, edgecolor="w")
            >>> g = sns.FacetGrid(tips, col="sex", hue="time", palette="Set1",
            ...                   hue_order=["Dinner", "Lunch"])
            >>> g = (g.map(plt.scatter, "total_bill", "tip", **kws)
            ...      .add_legend())

        Use a dictionary mapping hue levels to colors:

        .. plot::
            :context: close-figs

            >>> pal = dict(Lunch="seagreen", Dinner="gray")
            >>> g = sns.FacetGrid(tips, col="sex", hue="time", palette=pal,
            ...                   hue_order=["Dinner", "Lunch"])
            >>> g = (g.map(plt.scatter, "total_bill", "tip", **kws)
            ...      .add_legend())

        Additionally use a different marker for the hue levels:

        .. plot::
            :context: close-figs

            >>> g = sns.FacetGrid(tips, col="sex", hue="time", palette=pal,
            ...                   hue_order=["Dinner", "Lunch"],
            ...                   hue_kws=dict(marker=["^", "v"]))
            >>> g = (g.map(plt.scatter, "total_bill", "tip", **kws)
            ...      .add_legend())

        "Wrap" a column variable with many levels into the rows:

        .. plot::
            :context: close-figs

            >>> att = sns.load_dataset("attention")
            >>> g = sns.FacetGrid(att, col="subject", col_wrap=5, height=1.5)
            >>> g = g.map(plt.plot, "solutions", "score", marker=".")

        Define a custom bivariate function to map onto the grid:

        .. plot::
            :context: close-figs

            >>> from scipy import stats
            >>> def qqplot(x, y, **kwargs):
            ...     _, xr = stats.probplot(x, fit=False)
            ...     _, yr = stats.probplot(y, fit=False)
            ...     sns.scatterplot(xr, yr, **kwargs)
            >>> g = sns.FacetGrid(tips, col="smoker", hue="sex")
            >>> g = (g.map(qqplot, "total_bill", "tip", **kws)
            ...       .add_legend())

        Define a custom function that uses a ``DataFrame`` object and accepts
        column names as positional variables:

        .. plot::
            :context: close-figs

            >>> import pandas as pd
            >>> df = pd.DataFrame(
            ...     data=np.random.randn(90, 4),
            ...     columns=pd.Series(list("ABCD"), name="walk"),
            ...     index=pd.date_range("2015-01-01", "2015-03-31",
            ...                         name="date"))
            >>> df = df.cumsum(axis=0).stack().reset_index(name="val")
            >>> def dateplot(x, y, **kwargs):
            ...     ax = plt.gca()
            ...     data = kwargs.pop("data")
            ...     data.plot(x=x, y=y, ax=ax, grid=False, **kwargs)
            >>> g = sns.FacetGrid(df, col="walk", col_wrap=2, height=3.5)
            >>> g = g.map_dataframe(dateplot, "date", "val")

        Use different axes labels after plotting:

        .. plot::
            :context: close-figs

            >>> g = sns.FacetGrid(tips, col="smoker", row="sex")
            >>> g = (g.map(plt.scatter, "total_bill", "tip", color="g", **kws)
            ...       .set_axis_labels("Total bill (US Dollars)", "Tip"))

        Set other attributes that are shared across the facetes:

        .. plot::
            :context: close-figs

            >>> g = sns.FacetGrid(tips, col="smoker", row="sex")
            >>> g = (g.map(plt.scatter, "total_bill", "tip", color="r", **kws)
            ...       .set(xlim=(0, 60), ylim=(0, 12),
            ...            xticks=[10, 30, 50], yticks=[2, 6, 10]))

        Use a different template for the facet titles:

        .. plot::
            :context: close-figs

            >>> g = sns.FacetGrid(tips, col="size", col_wrap=3)
            >>> g = (g.map(plt.hist, "tip", bins=np.arange(0, 13), color="c")
            ...       .set_titles("{{col_name}} diners"))

        Tighten the facets:

        .. plot::
            :context: close-figs

            >>> g = sns.FacetGrid(tips, col="smoker", row="sex",
            ...                   margin_titles=True)
            >>> g = (g.map(plt.scatter, "total_bill", "tip", color="m", **kws)
            ...       .set(xlim=(0, 60), ylim=(0, 12),
            ...            xticks=[10, 30, 50], yticks=[2, 6, 10])
            ...       .fig.subplots_adjust(wspace=.05, hspace=.05))

        """).format(**_facet_docs)

    def facet_data(self):
        """Generator for name indices and data subsets for each facet.

        Yields
        ------
        (i, j, k), data_ijk : tuple of ints, DataFrame
            The ints provide an index into the {row, col, hue}_names attribute,
            and the dataframe contains a subset of the full data corresponding
            to each facet. The generator yields subsets that correspond with
            the self.axes.flat iterator, or self.axes[i, j] when `col_wrap`
            is None.

        """
        data = self.data

        # Construct masks for the row variable
        if self.row_names:
            row_masks = [data[self._row_var] == n for n in self.row_names]
        else:
            row_masks = [np.repeat(True, len(self.data))]

        # Construct masks for the column variable
        if self.col_names:
            col_masks = [data[self._col_var] == n for n in self.col_names]
        else:
            col_masks = [np.repeat(True, len(self.data))]

        # Construct masks for the hue variable
        if self.hue_names:
            hue_masks = [data[self._hue_var] == n for n in self.hue_names]
        else:
            hue_masks = [np.repeat(True, len(self.data))]

        # Here is the main generator loop
        for (i, row), (j, col), (k, hue) in product(enumerate(row_masks),
                                                    enumerate(col_masks),
                                                    enumerate(hue_masks)):
            if self._or_rowcol:
                data_ijk = data[(row | col) & hue & self._not_na]
            else:
                data_ijk = data[row & col & hue & self._not_na]
            yield (i, j, k), data_ijk

    def map(self, func, *args, **kwargs):
        """Apply a plotting function to each facet's subset of the data.

        Parameters
        ----------
        func : callable
            A plotting function that takes data and keyword arguments. It
            must plot to the currently active matplotlib Axes and take a
            `color` keyword argument. If faceting on the `hue` dimension,
            it must also take a `label` keyword argument.
        args : strings
            Column names in self.data that identify variables with data to
            plot. The data for each variable is passed to `func` in the
            order the variables are specified in the call.
        kwargs : keyword arguments
            All keyword arguments are passed to the plotting function.

        Returns
        -------
        self : object
            Returns self.

        """
        # If color was a keyword argument, grab it here
        kw_color = kwargs.pop("color", None)

        if hasattr(func, "__module__"):
            func_module = str(func.__module__)
        else:
            func_module = ""

        # Check for categorical plots without order information
        if func_module == "seaborn.categorical":
            if "order" not in kwargs:
                warning = ("Using the {} function without specifying "
                           "`order` is likely to produce an incorrect "
                           "plot.".format(func.__name__))
                warnings.warn(warning)
            if len(args) == 3 and "hue_order" not in kwargs:
                warning = ("Using the {} function without specifying "
                           "`hue_order` is likely to produce an incorrect "
                           "plot.".format(func.__name__))
                warnings.warn(warning)

        # Iterate over the data subsets
        for (row_i, col_j, hue_k), data_ijk in self.facet_data():

            # If this subset is null, move on
            if not data_ijk.values.size:
                continue

            # Get the current axis
            ax = self.facet_axis(row_i, col_j)

            # Decide what color to plot with
            kwargs["color"] = self._facet_color(hue_k, kw_color)

            # Insert the other hue aesthetics if appropriate
            for kw, val_list in self.hue_kws.items():
                kwargs[kw] = val_list[hue_k]

            # Insert a label in the keyword arguments for the legend
            if self._hue_var is not None:
                kwargs["label"] = utils.to_utf8(self.hue_names[hue_k])

            # Get the actual data we are going to plot with
            plot_data = data_ijk[list(args)]
            if self._dropna:
                plot_data = plot_data.dropna()
            plot_args = [v for k, v in plot_data.iteritems()]

            # Some matplotlib functions don't handle pandas objects correctly
            if func_module.startswith("matplotlib"):
                plot_args = [v.values for v in plot_args]

            # Draw the plot
            self._facet_plot(func, ax, plot_args, kwargs)

        # Finalize the annotations and layout
        self._finalize_grid(args[:2])

        return self

    def map_dataframe(self, func, *args, **kwargs):
        """Like ``.map`` but passes args as strings and inserts data in kwargs.

        This method is suitable for plotting with functions that accept a
        long-form DataFrame as a `data` keyword argument and access the
        data in that DataFrame using string variable names.

        Parameters
        ----------
        func : callable
            A plotting function that takes data and keyword arguments. Unlike
            the `map` method, a function used here must "understand" Pandas
            objects. It also must plot to the currently active matplotlib Axes
            and take a `color` keyword argument. If faceting on the `hue`
            dimension, it must also take a `label` keyword argument.
        args : strings
            Column names in self.data that identify variables with data to
            plot. The data for each variable is passed to `func` in the
            order the variables are specified in the call.
        kwargs : keyword arguments
            All keyword arguments are passed to the plotting function.

        Returns
        -------
        self : object
            Returns self.

        """

        # If color was a keyword argument, grab it here
        kw_color = kwargs.pop("color", None)

        # Iterate over the data subsets
        for (row_i, col_j, hue_k), data_ijk in self.facet_data():

            # If this subset is null, move on
            if not data_ijk.values.size:
                continue

            # Get the current axis
            ax = self.facet_axis(row_i, col_j)

            # Decide what color to plot with
            kwargs["color"] = self._facet_color(hue_k, kw_color)

            # Insert the other hue aesthetics if appropriate
            for kw, val_list in self.hue_kws.items():
                kwargs[kw] = val_list[hue_k]

            # Insert a label in the keyword arguments for the legend
            if self._hue_var is not None:
                kwargs["label"] = self.hue_names[hue_k]

            # Stick the facet dataframe into the kwargs
            if self._dropna:
                data_ijk = data_ijk.dropna()
            kwargs["data"] = data_ijk

            # Draw the plot
            self._facet_plot(func, ax, args, kwargs)

        # Finalize the annotations and layout
        self._finalize_grid(args[:2])

        return self

    def _facet_color(self, hue_index, kw_color):

        color = self._colors[hue_index]
        if kw_color is not None:
            return kw_color
        elif color is not None:
            return color

    def _facet_plot(self, func, ax, plot_args, plot_kwargs):

        # Draw the plot
        func(*plot_args, **plot_kwargs)

        # Sort out the supporting information
        self._update_legend_data(ax)
        self._clean_axis(ax)

    def _finalize_grid(self, axlabels):
        """Finalize the annotations and layout."""
        self.set_axis_labels(*axlabels)
        self.set_titles()
<<<<<<< HEAD
        if self._subplot_spec is None:
            self.fig.tight_layout()
=======
        self.tight_layout()
>>>>>>> 5fbb5c46

    def facet_axis(self, row_i, col_j):
        """Make the axis identified by these indices active and return it."""

        # Calculate the actual indices of the axes to plot on
        if self._col_wrap is not None:
            ax = self.axes.flat[col_j]
        else:
            ax = self.axes[row_i, col_j]

        # Get a reference to the axes object we want, and make it active
        plt.sca(ax)
        return ax

    def despine(self, **kwargs):
        """Remove axis spines from the facets."""
        if self._subplot_spec is None:
            utils.despine(self.fig, **kwargs)
        else:
            for ax in self.axes.flat:
                utils.despine(ax=ax, **kwargs)
        return self

    def set_axis_labels(self, x_var=None, y_var=None, clear_inner=True):
        """Set axis labels on the left column and bottom row of the grid."""
        if x_var is not None:
            self._x_var = x_var
            self.set_xlabels(x_var, clear_inner=clear_inner)
        if y_var is not None:
            self._y_var = y_var
            self.set_ylabels(y_var, clear_inner=clear_inner)

        return self

    def set_xlabels(self, label=None, clear_inner=True, **kwargs):
        """Label the x axis on the bottom row of the grid."""
        if label is None:
            label = self._x_var
        for ax in self._bottom_axes:
            ax.set_xlabel(label, **kwargs)
        if clear_inner:
            for ax in self._not_bottom_axes:
                ax.set_xlabel("")
        return self

    def set_ylabels(self, label=None, clear_inner=True, **kwargs):
        """Label the y axis on the left column of the grid."""
        if label is None:
            label = self._y_var
        for ax in self._left_axes:
            ax.set_ylabel(label, **kwargs)
        if clear_inner:
            for ax in self._not_left_axes:
                ax.set_ylabel("")
        return self

    def set_xticklabels(self, labels=None, step=None, **kwargs):
        """Set x axis tick labels of the grid."""
        for ax in self.axes.flat:
            if labels is None:
                curr_labels = [l.get_text() for l in ax.get_xticklabels()]
                if step is not None:
                    xticks = ax.get_xticks()[::step]
                    curr_labels = curr_labels[::step]
                    ax.set_xticks(xticks)
                ax.set_xticklabels(curr_labels, **kwargs)
            else:
                ax.set_xticklabels(labels, **kwargs)
        return self

    def set_yticklabels(self, labels=None, **kwargs):
        """Set y axis tick labels on the left column of the grid."""
        for ax in self.axes.flat:
            if labels is None:
                curr_labels = [l.get_text() for l in ax.get_yticklabels()]
                ax.set_yticklabels(curr_labels, **kwargs)
            else:
                ax.set_yticklabels(labels, **kwargs)
        return self

    def set_titles(self, template=None, row_template=None, col_template=None,
                   **kwargs):
        """Draw titles either above each facet or on the grid margins.

        Parameters
        ----------
        template : string
            Template for all titles with the formatting keys {col_var} and
            {col_name} (if using a `col` faceting variable) and/or {row_var}
            and {row_name} (if using a `row` faceting variable).
        row_template:
            Template for the row variable when titles are drawn on the grid
            margins. Must have {row_var} and {row_name} formatting keys.
        col_template:
            Template for the row variable when titles are drawn on the grid
            margins. Must have {col_var} and {col_name} formatting keys.

        Returns
        -------
        self: object
            Returns self.

        """
        args = dict(row_var=self._row_var, col_var=self._col_var)
        kwargs["size"] = kwargs.pop("size", mpl.rcParams["axes.labelsize"])

        # Establish default templates
        if row_template is None:
            row_template = "{row_var} = {row_name}"
        if col_template is None:
            col_template = "{col_var} = {col_name}"
        if template is None:
            if self._row_var is None:
                template = col_template
            elif self._col_var is None:
                template = row_template
            else:
                template = " | ".join([row_template, col_template])

        row_template = utils.to_utf8(row_template)
        col_template = utils.to_utf8(col_template)
        template = utils.to_utf8(template)

        if self._margin_titles:
            if self.row_names is not None:
                # Draw the row titles on the right edge of the grid
                for i, row_name in enumerate(self.row_names):
                    ax = self.axes[i, -1]
                    args.update(dict(row_name=row_name))
                    title = row_template.format(**args)
                    bgcolor = self.fig.get_facecolor()
                    ax.annotate(title, xy=(1.02, .5), xycoords="axes fraction",
                                rotation=270, ha="left", va="center",
                                backgroundcolor=bgcolor, **kwargs)

            if self.col_names is not None:
                # Draw the column titles  as normal titles
                for j, col_name in enumerate(self.col_names):
                    args.update(dict(col_name=col_name))
                    title = col_template.format(**args)
                    self.axes[0, j].set_title(title, **kwargs)

            return self

        # Otherwise title each facet with all the necessary information
        if (self._row_var is not None) and (self._col_var is not None):
            for i, row_name in enumerate(self.row_names):
                for j, col_name in enumerate(self.col_names):
                    args.update(dict(row_name=row_name, col_name=col_name))
                    title = template.format(**args)
                    self.axes[i, j].set_title(title, **kwargs)
        elif self.row_names is not None and len(self.row_names):
            for i, row_name in enumerate(self.row_names):
                args.update(dict(row_name=row_name))
                title = template.format(**args)
                self.axes[i, 0].set_title(title, **kwargs)
        elif self.col_names is not None and len(self.col_names):
            for i, col_name in enumerate(self.col_names):
                args.update(dict(col_name=col_name))
                title = template.format(**args)
                # Index the flat array so col_wrap works
                self.axes.flat[i].set_title(title, **kwargs)
        return self

    @property
    def ax(self):
        """Easy access to single axes."""
        if self.axes.shape == (1, 1):
            return self.axes[0, 0]
        else:
            err = ("You must use the `.axes` attribute (an array) when "
                   "there is more than one plot.")
            raise AttributeError(err)

    @property
    def _inner_axes(self):
        """Return a flat array of the inner axes."""
        if self._col_wrap is None:
            return self.axes[:-1, 1:].flat
        else:
            axes = []
            n_empty = self._nrow * self._ncol - self._n_facets
            for i, ax in enumerate(self.axes):
                append = (
                    i % self._ncol
                    and i < (self._ncol * (self._nrow - 1))
                    and i < (self._ncol * (self._nrow - 1) - n_empty)
                )
                if append:
                    axes.append(ax)
            return np.array(axes, object).flat

    @property
    def _left_axes(self):
        """Return a flat array of the left column of axes."""
        if self._col_wrap is None:
            return self.axes[:, 0].flat
        else:
            axes = []
            for i, ax in enumerate(self.axes):
                if not i % self._ncol:
                    axes.append(ax)
            return np.array(axes, object).flat

    @property
    def _not_left_axes(self):
        """Return a flat array of axes that aren't on the left column."""
        if self._col_wrap is None:
            return self.axes[:, 1:].flat
        else:
            axes = []
            for i, ax in enumerate(self.axes):
                if i % self._ncol:
                    axes.append(ax)
            return np.array(axes, object).flat

    @property
    def _bottom_axes(self):
        """Return a flat array of the bottom row of axes."""
        if self._col_wrap is None:
            return self.axes[-1, :].flat
        else:
            axes = []
            n_empty = self._nrow * self._ncol - self._n_facets
            for i, ax in enumerate(self.axes):
                append = (
                    i >= (self._ncol * (self._nrow - 1))
                    or i >= (self._ncol * (self._nrow - 1) - n_empty)
                )
                if append:
                    axes.append(ax)
            return np.array(axes, object).flat

    @property
    def _not_bottom_axes(self):
        """Return a flat array of axes that aren't on the bottom row."""
        if self._col_wrap is None:
            return self.axes[:-1, :].flat
        else:
            axes = []
            n_empty = self._nrow * self._ncol - self._n_facets
            for i, ax in enumerate(self.axes):
                append = (
                    i < (self._ncol * (self._nrow - 1))
                    and i < (self._ncol * (self._nrow - 1) - n_empty)
                )
                if append:
                    axes.append(ax)
            return np.array(axes, object).flat


class PairGrid(Grid):
    """Subplot grid for plotting pairwise relationships in a dataset.

    This class maps each variable in a dataset onto a column and row in a
    grid of multiple axes. Different axes-level plotting functions can be
    used to draw bivariate plots in the upper and lower triangles, and the
    the marginal distribution of each variable can be shown on the diagonal.

    It can also represent an additional level of conditionalization with the
    ``hue`` parameter, which plots different subsets of data in different
    colors. This uses color to resolve elements on a third dimension, but
    only draws subsets on top of each other and will not tailor the ``hue``
    parameter for the specific visualization the way that axes-level functions
    that accept ``hue`` will.

    See the :ref:`tutorial <grid_tutorial>` for more information.

    """
<<<<<<< HEAD

    def __init__(self, data, hue=None, hue_order=None, palette=None,
                 hue_kws=None, vars=None, x_vars=None, y_vars=None,
                 corner=False, diag_sharey=True, height=2.5, aspect=1,
                 layout_pad=0, despine=True, dropna=True, size=None,
                 subplot_kws=None, gridspec_kws=None,
                 fig=None, subplot_spec=None):
=======
    @_deprecate_positional_args
    def __init__(
        self, data, *,
        hue=None, hue_order=None, palette=None,
        hue_kws=None, vars=None, x_vars=None, y_vars=None,
        corner=False, diag_sharey=True, height=2.5, aspect=1,
        layout_pad=0, despine=True, dropna=True, size=None
    ):
>>>>>>> 5fbb5c46
        """Initialize the plot figure and PairGrid object.

        Parameters
        ----------
        data : DataFrame
            Tidy (long-form) dataframe where each column is a variable and
            each row is an observation.
        hue : string (variable name), optional
            Variable in ``data`` to map plot aspects to different colors. This
            variable will be excluded from the default x and y variables.
        hue_order : list of strings
            Order for the levels of the hue variable in the palette
        palette : dict or seaborn color palette
            Set of colors for mapping the ``hue`` variable. If a dict, keys
            should be values  in the ``hue`` variable.
        hue_kws : dictionary of param -> list of values mapping
            Other keyword arguments to insert into the plotting call to let
            other plot attributes vary across levels of the hue variable (e.g.
            the markers in a scatterplot).
        vars : list of variable names, optional
            Variables within ``data`` to use, otherwise use every column with
            a numeric datatype.
        {x, y}_vars : lists of variable names, optional
            Variables within ``data`` to use separately for the rows and
            columns of the figure; i.e. to make a non-square plot.
        corner : bool, optional
            If True, don't add axes to the upper (off-diagonal) triangle of the
            grid, making this a "corner" plot.
        height : scalar, optional
            Height (in inches) of each facet.
        aspect : scalar, optional
            Aspect * height gives the width (in inches) of each facet.
        layout_pad : scalar, optional
            Padding between axes; passed to ``fig.tight_layout``.
        despine : boolean, optional
            Remove the top and right spines from the plots.
        dropna : boolean, optional
            Drop missing values from the data before plotting.

        See Also
        --------
        pairplot : Easily drawing common uses of :class:`PairGrid`.
        FacetGrid : Subplot grid for plotting conditional relationships.

        Examples
        --------

        Draw a scatterplot for each pairwise relationship:

        .. plot::
            :context: close-figs

            >>> import matplotlib.pyplot as plt
            >>> import seaborn as sns; sns.set()
            >>> iris = sns.load_dataset("iris")
            >>> g = sns.PairGrid(iris)
            >>> g = g.map(plt.scatter)

        Show a univariate distribution on the diagonal:

        .. plot::
            :context: close-figs

            >>> g = sns.PairGrid(iris)
            >>> g = g.map_diag(plt.hist)
            >>> g = g.map_offdiag(plt.scatter)

        (It's not actually necessary to catch the return value every time,
        as it is the same object, but it makes it easier to deal with the
        doctests).

        Color the points using a categorical variable:

        .. plot::
            :context: close-figs

            >>> g = sns.PairGrid(iris, hue="species")
            >>> g = g.map_diag(plt.hist)
            >>> g = g.map_offdiag(plt.scatter)
            >>> g = g.add_legend()

        Use a different style to show multiple histograms:

        .. plot::
            :context: close-figs

            >>> g = sns.PairGrid(iris, hue="species")
            >>> g = g.map_diag(plt.hist, histtype="step", linewidth=3)
            >>> g = g.map_offdiag(plt.scatter)
            >>> g = g.add_legend()

        Plot a subset of variables

        .. plot::
            :context: close-figs

            >>> g = sns.PairGrid(iris, vars=["sepal_length", "sepal_width"])
            >>> g = g.map(plt.scatter)

        Pass additional keyword arguments to the functions

        .. plot::
            :context: close-figs

            >>> g = sns.PairGrid(iris)
            >>> g = g.map_diag(plt.hist, edgecolor="w")
            >>> g = g.map_offdiag(plt.scatter, edgecolor="w", s=40)

        Use different variables for the rows and columns:

        .. plot::
            :context: close-figs

            >>> g = sns.PairGrid(iris,
            ...                  x_vars=["sepal_length", "sepal_width"],
            ...                  y_vars=["petal_length", "petal_width"])
            >>> g = g.map(plt.scatter)

        Use different functions on the upper and lower triangles:

        .. plot::
            :context: close-figs

            >>> g = sns.PairGrid(iris)
            >>> g = g.map_upper(sns.scatterplot)
            >>> g = g.map_lower(sns.kdeplot, colors="C0")
            >>> g = g.map_diag(sns.kdeplot, lw=2)

        Use different colors and markers for each categorical level:

        .. plot::
            :context: close-figs

            >>> g = sns.PairGrid(iris, hue="species", palette="Set2",
            ...                  hue_kws={"marker": ["o", "s", "D"]})
            >>> g = g.map(sns.scatterplot, linewidths=1, edgecolor="w", s=40)
            >>> g = g.add_legend()

        """

<<<<<<< HEAD
        assert not (subplot_spec is not None and fig is None), \
            'provide figure if providing subplot_spec'
=======
        super(PairGrid, self).__init__()
>>>>>>> 5fbb5c46

        # Handle deprecations
        if size is not None:
            height = size
            msg = ("The `size` parameter has been renamed to `height`; "
                   "please update your code.")
            warnings.warn(UserWarning(msg))

        # Sort out the variables that define the grid
        if vars is not None:
            x_vars = list(vars)
            y_vars = list(vars)
        elif (x_vars is not None) or (y_vars is not None):
            if (x_vars is None) or (y_vars is None):
                raise ValueError("Must specify `x_vars` and `y_vars`")
        else:
            numeric_cols = self._find_numeric_cols(data)
            if hue in numeric_cols:
                numeric_cols.remove(hue)
            x_vars = numeric_cols
            y_vars = numeric_cols

        if np.isscalar(x_vars):
            x_vars = [x_vars]
        if np.isscalar(y_vars):
            y_vars = [y_vars]

        self.x_vars = list(x_vars)
        self.y_vars = list(y_vars)
        self.square_grid = self.x_vars == self.y_vars

        # Build the subplot keyword dictionary
        subplot_kws = {} if subplot_kws is None else subplot_kws.copy()
        gridspec_kws = {} if gridspec_kws is None else gridspec_kws.copy()

        # Create the figure and the array of subplots
        if fig is None or subplot_spec is None:
            figsize = len(x_vars) * height * aspect, len(y_vars) * height

            fig, axes = plt.subplots(len(y_vars), len(x_vars),
                                     figsize=figsize,
                                     sharex="col", sharey="row",
                                     gridspec_kw=gridspec_kws,
                                     subplot_kw=subplot_kws,
                                     squeeze=False)
        else:
            g = gridspec.GridSpecFromSubplotSpec(
                len(y_vars), len(x_vars),
                subplot_spec=subplot_spec,
                **gridspec_kws
            )
            self._gridspec = g

            axes = np.empty((len(y_vars), len(x_vars)), object)

            for irow in range(len(y_vars)):
                for icol in range(len(x_vars)):

                    if irow > 0:
                        subplot_kws['sharex'] = axes[0, icol]
                    else:
                        subplot_kws['sharex'] = None

                    if icol > 0:
                        subplot_kws['sharey'] = axes[irow, 0]
                    else:
                        subplot_kws['sharey'] = None

                    axes[irow, icol] = plt.Subplot(
                        fig, g[irow, icol], **subplot_kws)

                    fig.add_subplot(axes[irow, icol])

            # Now we turn off labels on the inner axes
            for ax in axes[:-1, :].flat:
                for label in ax.get_xticklabels():
                    label.set_visible(False)
                ax.xaxis.offsetText.set_visible(False)
            for ax in axes[:, 1:].flat:
                for label in ax.get_yticklabels():
                    label.set_visible(False)
                ax.yaxis.offsetText.set_visible(False)

        # Possibly remove upper axes to make a corner grid
        # Note: setting up the axes is usually the most time-intensive part
        # of using the PairGrid. We are foregoing the speed improvement that
        # we would get by just not setting up the hidden axes so that we can
        # avoid implementing plt.subplots ourselves. But worth thinking about.
        self._corner = corner
        if corner:
            hide_indices = np.triu_indices_from(axes, 1)
            for i, j in zip(*hide_indices):
                axes[i, j].remove()
                axes[i, j] = None

        self.fig = fig
        self.axes = axes
        self.data = data

        # Save what we are going to do with the diagonal
        self.diag_sharey = diag_sharey
        self.diag_vars = None
        self.diag_axes = None

        self._dropna = dropna
        self._subplot_spec = subplot_spec

        # Label the axes
        self._add_axis_labels()

        # Sort out the hue variable
        self._hue_var = hue
        if hue is None:
            self.hue_names = ["_nolegend_"]
            self.hue_vals = pd.Series(["_nolegend_"] * len(data),
                                      index=data.index)
        else:
            hue_names = utils.categorical_order(data[hue], hue_order)
            if dropna:
                # Filter NA from the list of unique hue names
                hue_names = list(filter(pd.notnull, hue_names))
            self.hue_names = hue_names
            self.hue_vals = data[hue]

        # Additional dict of kwarg -> list of values for mapping the hue var
        self.hue_kws = hue_kws if hue_kws is not None else {}

        self.palette = self._get_palette(data, hue, hue_order, palette)
        self._legend_data = {}

        # Make the plot look nice
        if despine:
            self._despine = True
<<<<<<< HEAD
            for ax in self.axes.flat:
                utils.despine(ax=ax)
        if subplot_spec is None:
            fig.tight_layout(pad=layout_pad)
=======
            utils.despine(fig=fig)
        self.tight_layout(pad=layout_pad)
>>>>>>> 5fbb5c46

    def map(self, func, **kwargs):
        """Plot with the same function in every subplot.

        Parameters
        ----------
        func : callable plotting function
            Must take x, y arrays as positional arguments and draw onto the
            "currently active" matplotlib Axes. Also needs to accept kwargs
            called ``color`` and  ``label``.

        """
        row_indices, col_indices = np.indices(self.axes.shape)
        indices = zip(row_indices.flat, col_indices.flat)
        self._map_bivariate(func, indices, **kwargs)
        return self

    def map_lower(self, func, **kwargs):
        """Plot with a bivariate function on the lower diagonal subplots.

        Parameters
        ----------
        func : callable plotting function
            Must take x, y arrays as positional arguments and draw onto the
            "currently active" matplotlib Axes. Also needs to accept kwargs
            called ``color`` and  ``label``.

        """
        indices = zip(*np.tril_indices_from(self.axes, -1))
        self._map_bivariate(func, indices, **kwargs)
        return self

    def map_upper(self, func, **kwargs):
        """Plot with a bivariate function on the upper diagonal subplots.

        Parameters
        ----------
        func : callable plotting function
            Must take x, y arrays as positional arguments and draw onto the
            "currently active" matplotlib Axes. Also needs to accept kwargs
            called ``color`` and  ``label``.

        """
        indices = zip(*np.triu_indices_from(self.axes, 1))
        self._map_bivariate(func, indices, **kwargs)
        return self

    def map_offdiag(self, func, **kwargs):
        """Plot with a bivariate function on the off-diagonal subplots.

        Parameters
        ----------
        func : callable plotting function
            Must take x, y arrays as positional arguments and draw onto the
            "currently active" matplotlib Axes. Also needs to accept kwargs
            called ``color`` and  ``label``.

        """

        self.map_lower(func, **kwargs)
        if not self._corner:
            self.map_upper(func, **kwargs)
        return self

    def map_diag(self, func, **kwargs):
        """Plot with a univariate function on each diagonal subplot.

        Parameters
        ----------
        func : callable plotting function
            Must take an x array as a positional argument and draw onto the
            "currently active" matplotlib Axes. Also needs to accept kwargs
            called ``color`` and  ``label``.

        """
        # Add special diagonal axes for the univariate plot
        if self.diag_axes is None:
            diag_vars = []
            diag_axes = []
            for i, y_var in enumerate(self.y_vars):
                for j, x_var in enumerate(self.x_vars):
                    if x_var == y_var:

                        # Make the density axes
                        diag_vars.append(x_var)
                        ax = self.axes[i, j]
                        diag_ax = ax.twinx()
                        diag_ax.set_axis_off()
                        diag_axes.append(diag_ax)

                        # Work around matplotlib bug
                        # https://github.com/matplotlib/matplotlib/issues/15188
                        if not plt.rcParams.get("ytick.left", True):
                            for tick in ax.yaxis.majorTicks:
                                tick.tick1line.set_visible(False)

                        # Remove main y axis from density axes in a corner plot
                        if self._corner:
                            ax.yaxis.set_visible(False)
                            if self._despine:
                                utils.despine(ax=ax, left=True)
                            # TODO add optional density ticks (on the right)
                            # when drawing a corner plot?

            if self.diag_sharey:
                # This may change in future matplotlibs
                # See https://github.com/matplotlib/matplotlib/pull/9923
                group = diag_axes[0].get_shared_y_axes()
                for ax in diag_axes[1:]:
                    group.join(ax, diag_axes[0])

            self.diag_vars = np.array(diag_vars, np.object)
            self.diag_axes = np.array(diag_axes, np.object)

        # Plot on each of the diagonal axes
        fixed_color = kwargs.pop("color", None)

        for var, ax in zip(self.diag_vars, self.diag_axes):
            hue_grouped = self.data[var].groupby(self.hue_vals)

            plt.sca(ax)

            for k, label_k in enumerate(self.hue_names):

                # Attempt to get data for this level, allowing for empty
                try:
                    # TODO newer matplotlib(?) doesn't need array for hist
                    data_k = np.asarray(hue_grouped.get_group(label_k))
                except KeyError:
                    data_k = np.array([])

                if fixed_color is None:
                    color = self.palette[k]
                else:
                    color = fixed_color

                if self._dropna:
                    data_k = utils.remove_na(data_k)

                func(data_k, label=label_k, color=color, **kwargs)

            self._clean_axis(ax)

        self._add_axis_labels()

        return self

    def _map_bivariate(self, func, indices, **kwargs):
        """Draw a bivariate plot on the indicated axes."""
        kws = kwargs.copy()  # Use copy as we insert other kwargs
        kw_color = kws.pop("color", None)
        for i, j in indices:
            x_var = self.x_vars[j]
            y_var = self.y_vars[i]
            ax = self.axes[i, j]
            self._plot_bivariate(x_var, y_var, ax, func, kw_color, **kws)
        self._add_axis_labels()

    def _plot_bivariate(self, x_var, y_var, ax, func, kw_color, **kwargs):
        """Draw a bivariate plot on the specified axes."""
        plt.sca(ax)
        if x_var == y_var:
            axes_vars = [x_var]
        else:
            axes_vars = [x_var, y_var]
        hue_grouped = self.data.groupby(self.hue_vals)
        for k, label_k in enumerate(self.hue_names):

            # Attempt to get data for this level, allowing for empty
            try:
                data_k = hue_grouped.get_group(label_k)
            except KeyError:
                data_k = pd.DataFrame(columns=axes_vars,
                                      dtype=np.float)

            if self._dropna:
                data_k = data_k[axes_vars].dropna()

            x = data_k[x_var]
            y = data_k[y_var]

            for kw, val_list in self.hue_kws.items():
                kwargs[kw] = val_list[k]
            color = self.palette[k] if kw_color is None else kw_color

            func(x, y, label=label_k, color=color, **kwargs)

        self._clean_axis(ax)
        self._update_legend_data(ax)

    def _add_axis_labels(self):
        """Add labels to the left and bottom Axes."""
        for ax, label in zip(self.axes[-1, :], self.x_vars):
            ax.set_xlabel(label)
        for ax, label in zip(self.axes[:, 0], self.y_vars):
            ax.set_ylabel(label)
        if self._corner:
            self.axes[0, 0].set_ylabel("")

    def _find_numeric_cols(self, data):
        """Find which variables in a DataFrame are numeric."""
        # This can't be the best way to do this, but  I do not
        # know what the best way might be, so this seems ok
        numeric_cols = []
        for col in data:
            try:
                data[col].astype(np.float)
                numeric_cols.append(col)
            except (ValueError, TypeError):
                pass
        return numeric_cols


class JointGrid(object):
    """Grid for drawing a bivariate plot with marginal univariate plots."""

<<<<<<< HEAD
    def __init__(self, x, y, data=None, height=6, ratio=5, space=.2,
                 dropna=True, xlim=None, ylim=None, size=None,
                 subplot_kws=None, gridspec_kws=None,
                 fig=None, subplot_spec=None):
=======
    @_deprecate_positional_args
    def __init__(
        self, x, y, *,
        data=None,
        height=6, ratio=5, space=.2,
        dropna=True, xlim=None, ylim=None, size=None
    ):
>>>>>>> 5fbb5c46
        """Set up the grid of subplots.

        Parameters
        ----------
        x, y : strings or vectors
            Data or names of variables in ``data``.
        data : DataFrame, optional
            DataFrame when ``x`` and ``y`` are variable names.
        height : numeric
            Size of each side of the figure in inches (it will be square).
        ratio : numeric
            Ratio of joint axes size to marginal axes height.
        space : numeric, optional
            Space between the joint and marginal axes
        dropna : bool, optional
            If True, remove observations that are missing from `x` and `y`.
        {x, y}lim : two-tuples, optional
            Axis limits to set before plotting.

        See Also
        --------
        jointplot : High-level interface for drawing bivariate plots with
                    several different default plot kinds.

        Examples
        --------

        Initialize the figure but don't draw any plots onto it:

        .. plot::
            :context: close-figs

            >>> import seaborn as sns; sns.set(style="ticks", color_codes=True)
            >>> tips = sns.load_dataset("tips")
            >>> g = sns.JointGrid(x="total_bill", y="tip", data=tips)

        Add plots using default parameters:

        .. plot::
            :context: close-figs

            >>> g = sns.JointGrid(x="total_bill", y="tip", data=tips)
            >>> g = g.plot(sns.regplot, sns.distplot)

        Draw the join and marginal plots separately, which allows finer-level
        control other parameters:

        .. plot::
            :context: close-figs

            >>> import matplotlib.pyplot as plt
            >>> g = sns.JointGrid(x="total_bill", y="tip", data=tips)
            >>> g = g.plot_joint(sns.scatterplot, color=".5")
            >>> g = g.plot_marginals(sns.distplot, kde=False, color=".5")

        Draw the two marginal plots separately:

        .. plot::
            :context: close-figs

            >>> import numpy as np
            >>> g = sns.JointGrid(x="total_bill", y="tip", data=tips)
            >>> g = g.plot_joint(sns.scatterplot, color="m")
            >>> _ = g.ax_marg_x.hist(tips["total_bill"], color="b", alpha=.6,
            ...                      bins=np.arange(0, 60, 5))
            >>> _ = g.ax_marg_y.hist(tips["tip"], color="r", alpha=.6,
            ...                      orientation="horizontal",
            ...                      bins=np.arange(0, 12, 1))

        Remove the space between the joint and marginal axes:

        .. plot::
            :context: close-figs

            >>> g = sns.JointGrid(x="total_bill", y="tip", data=tips, space=0)
            >>> g = g.plot_joint(sns.kdeplot, cmap="Blues_d")
            >>> g = g.plot_marginals(sns.kdeplot, shade=True)

        Draw a smaller plot with relatively larger marginal axes:

        .. plot::
            :context: close-figs

            >>> g = sns.JointGrid(x="total_bill", y="tip", data=tips,
            ...                   height=5, ratio=2)
            >>> g = g.plot_joint(sns.kdeplot, cmap="Reds_d")
            >>> g = g.plot_marginals(sns.kdeplot, color="r", shade=True)

        Set limits on the axes:

        .. plot::
            :context: close-figs

            >>> g = sns.JointGrid(x="total_bill", y="tip", data=tips,
            ...                   xlim=(0, 50), ylim=(0, 8))
            >>> g = g.plot_joint(sns.kdeplot, cmap="Purples_d")
            >>> g = g.plot_marginals(sns.kdeplot, color="m", shade=True)

        """
        assert not (subplot_spec is not None and fig is None), \
            'provide figure if providing subplot_spec'
        # Handle deprecations
        if size is not None:
            height = size
            msg = ("The `size` parameter has been renamed to `height`; "
                   "please update your code.")
            warnings.warn(msg, UserWarning)

        # Build the subplot keyword dictionary
        subplot_kws = {} if subplot_kws is None else subplot_kws.copy()
        gridspec_kws = {} if gridspec_kws is None else gridspec_kws.copy()
        if xlim is not None:
            subplot_kws["xlim"] = xlim
        if ylim is not None:
            subplot_kws["ylim"] = ylim

        # Set up the subplot grid
        if fig is None or subplot_spec is None:
            f = plt.figure(figsize=(height, height))
            gs = plt.GridSpec(ratio + 1, ratio + 1, **gridspec_kws)

            ax_joint = f.add_subplot(gs[1:, :-1], **subplot_kws)
            ax_marg_x = f.add_subplot(gs[0, :-1], sharex=ax_joint,
                                      **subplot_kws)
            ax_marg_y = f.add_subplot(gs[1:, -1], sharey=ax_joint,
                                      **subplot_kws)
        else:
            f = fig
            gridspec_kws['wspace'] = gridspec_kws.get('wspace', space)
            gridspec_kws['hspace'] = gridspec_kws.get('hspace', space)
            gs = gridspec.GridSpecFromSubplotSpec(
                ratio + 1,
                ratio + 1,
                subplot_spec=subplot_spec,
                **gridspec_kws
            )
            self._gridspec = gs

            ax_joint = plt.Subplot(f, gs[1:, :-1], **subplot_kws)
            ax_marg_x = plt.Subplot(f, gs[0, :-1], sharex=ax_joint,
                                    **subplot_kws)
            ax_marg_y = plt.Subplot(f, gs[1:, -1], sharey=ax_joint,
                                    **subplot_kws)

            f.add_subplot(ax_joint)
            f.add_subplot(ax_marg_x)
            f.add_subplot(ax_marg_y)

        self.fig = f
        self.ax_joint = ax_joint
        self.ax_marg_x = ax_marg_x
        self.ax_marg_y = ax_marg_y

        self._subplot_spec = subplot_spec

        # Turn off tick visibility for the measure axis on the marginal plots
        plt.setp(ax_marg_x.get_xticklabels(), visible=False)
        plt.setp(ax_marg_y.get_yticklabels(), visible=False)

        # Turn off the ticks on the density axis for the marginal plots
        plt.setp(ax_marg_x.yaxis.get_majorticklines(), visible=False)
        plt.setp(ax_marg_x.yaxis.get_minorticklines(), visible=False)
        plt.setp(ax_marg_y.xaxis.get_majorticklines(), visible=False)
        plt.setp(ax_marg_y.xaxis.get_minorticklines(), visible=False)
        plt.setp(ax_marg_x.get_yticklabels(), visible=False)
        plt.setp(ax_marg_y.get_xticklabels(), visible=False)
        ax_marg_x.yaxis.grid(False)
        ax_marg_y.xaxis.grid(False)

        # Possibly extract the variables from a DataFrame
        if data is not None:
            x = data.get(x, x)
            y = data.get(y, y)

        for var in [x, y]:
            if isinstance(var, str):
                err = "Could not interpret input '{}'".format(var)
                raise ValueError(err)

        # Find the names of the variables
        if hasattr(x, "name"):
            xlabel = x.name
            ax_joint.set_xlabel(xlabel)
        if hasattr(y, "name"):
            ylabel = y.name
            ax_joint.set_ylabel(ylabel)

        # Convert the x and y data to arrays for indexing and plotting
        x_array = np.asarray(x)
        y_array = np.asarray(y)

        # Possibly drop NA
        if dropna:
            not_na = pd.notnull(x_array) & pd.notnull(y_array)
            x_array = x_array[not_na]
            y_array = y_array[not_na]

        self.x = x_array
        self.y = y_array

        if xlim is not None:
            ax_joint.set_xlim(xlim)
        if ylim is not None:
            ax_joint.set_ylim(ylim)

        # Make the grid look nice
        utils.despine(ax=ax_joint)
        utils.despine(ax=ax_marg_x, left=True)
        utils.despine(ax=ax_marg_y, bottom=True)
        if subplot_spec is None:
            f.tight_layout()
            f.subplots_adjust(hspace=space, wspace=space)

    def plot(self, joint_func, marginal_func, annot_func=None):
        """Shortcut to draw the full plot.

        Use `plot_joint` and `plot_marginals` directly for more control.

        Parameters
        ----------
        joint_func, marginal_func: callables
            Functions to draw the bivariate and univariate plots.

        Returns
        -------
        self : JointGrid instance
            Returns `self`.

        """
        self.plot_marginals(marginal_func)
        self.plot_joint(joint_func)
        if annot_func is not None:
            self.annotate(annot_func)
        return self

    def plot_joint(self, func, **kwargs):
        """Draw a bivariate plot of `x` and `y`.

        Parameters
        ----------
        func : plotting callable
            This must take two 1d arrays of data as the first two
            positional arguments, and it must plot on the "current" axes.
        kwargs : key, value mappings
            Keyword argument are passed to the plotting function.

        Returns
        -------
        self : JointGrid instance
            Returns `self`.

        """
        plt.sca(self.ax_joint)
        func(self.x, self.y, **kwargs)

        return self

    def plot_marginals(self, func, **kwargs):
        """Draw univariate plots for `x` and `y` separately.

        Parameters
        ----------
        func : plotting callable
            This must take a 1d array of data as the first positional
            argument, it must plot on the "current" axes, and it must
            accept a "vertical" keyword argument to orient the measure
            dimension of the plot vertically.
        kwargs : key, value mappings
            Keyword argument are passed to the plotting function.

        Returns
        -------
        self : JointGrid instance
            Returns `self`.

        """
        kwargs["vertical"] = False
        plt.sca(self.ax_marg_x)
        func(self.x, **kwargs)

        kwargs["vertical"] = True
        plt.sca(self.ax_marg_y)
        func(self.y, **kwargs)

        return self

    def annotate(self, func, template=None, stat=None, loc="best", **kwargs):
        """Annotate the plot with a statistic about the relationship.

        *Deprecated and will be removed in a future version*.

        Parameters
        ----------
        func : callable
            Statistical function that maps the x, y vectors either to (val, p)
            or to val.
        template : string format template, optional
            The template must have the format keys "stat" and "val";
            if `func` returns a p value, it should also have the key "p".
        stat : string, optional
            Name to use for the statistic in the annotation, by default it
            uses the name of `func`.
        loc : string or int, optional
            Matplotlib legend location code; used to place the annotation.
        kwargs : key, value mappings
            Other keyword arguments are passed to `ax.legend`, which formats
            the annotation.

        Returns
        -------
        self : JointGrid instance.
            Returns `self`.

        """
        msg = ("JointGrid annotation is deprecated and will be removed "
               "in a future release.")
        warnings.warn(UserWarning(msg))

        default_template = "{stat} = {val:.2g}; p = {p:.2g}"

        # Call the function and determine the form of the return value(s)
        out = func(self.x, self.y)
        try:
            val, p = out
        except TypeError:
            val, p = out, None
            default_template, _ = default_template.split(";")

        # Set the default template
        if template is None:
            template = default_template

        # Default to name of the function
        if stat is None:
            stat = func.__name__

        # Format the annotation
        if p is None:
            annotation = template.format(stat=stat, val=val)
        else:
            annotation = template.format(stat=stat, val=val, p=p)

        # Draw an invisible plot and use the legend to draw the annotation
        # This is a bit of a hack, but `loc=best` works nicely and is not
        # easily abstracted.
        phantom, = self.ax_joint.plot(self.x, self.y, linestyle="", alpha=0)
        self.ax_joint.legend([phantom], [annotation], loc=loc, **kwargs)
        phantom.remove()

        return self

    def set_axis_labels(self, xlabel="", ylabel="", **kwargs):
        """Set the axis labels on the bivariate axes.

        Parameters
        ----------
        xlabel, ylabel : strings
            Label names for the x and y variables.
        kwargs : key, value mappings
            Other keyword arguments are passed to the set_xlabel or
            set_ylabel.

        Returns
        -------
        self : JointGrid instance
            returns `self`

        """
        self.ax_joint.set_xlabel(xlabel, **kwargs)
        self.ax_joint.set_ylabel(ylabel, **kwargs)
        return self

    def savefig(self, *args, **kwargs):
        """Wrap figure.savefig defaulting to tight bounding box."""
        kwargs.setdefault("bbox_inches", "tight")
        self.fig.savefig(*args, **kwargs)


@_deprecate_positional_args
def pairplot(
    data, *,
    hue=None, hue_order=None, palette=None,
    vars=None, x_vars=None, y_vars=None,
    kind="scatter", diag_kind="auto", markers=None,
    height=2.5, aspect=1, corner=False, dropna=True,
    plot_kws=None, diag_kws=None, grid_kws=None, size=None,
):
    """Plot pairwise relationships in a dataset.

    By default, this function will create a grid of Axes such that each numeric
    variable in ``data`` will by shared in the y-axis across a single row and
    in the x-axis across a single column. The diagonal Axes are treated
    differently, drawing a plot to show the univariate distribution of the data
    for the variable in that column.

    It is also possible to show a subset of variables or plot different
    variables on the rows and columns.

    This is a high-level interface for :class:`PairGrid` that is intended to
    make it easy to draw a few common styles. You should use :class:`PairGrid`
    directly if you need more flexibility.

    Parameters
    ----------
    data : DataFrame
        Tidy (long-form) dataframe where each column is a variable and
        each row is an observation.
    hue : string (variable name), optional
        Variable in ``data`` to map plot aspects to different colors.
    hue_order : list of strings
        Order for the levels of the hue variable in the palette
    palette : dict or seaborn color palette
        Set of colors for mapping the ``hue`` variable. If a dict, keys
        should be values  in the ``hue`` variable.
    vars : list of variable names, optional
        Variables within ``data`` to use, otherwise use every column with
        a numeric datatype.
    {x, y}_vars : lists of variable names, optional
        Variables within ``data`` to use separately for the rows and
        columns of the figure; i.e. to make a non-square plot.
    kind : {'scatter', 'reg'}, optional
        Kind of plot for the non-identity relationships.
    diag_kind : {'auto', 'hist', 'kde', None}, optional
        Kind of plot for the diagonal subplots. The default depends on whether
        ``"hue"`` is used or not.
    markers : single matplotlib marker code or list, optional
        Either the marker to use for all datapoints or a list of markers with
        a length the same as the number of levels in the hue variable so that
        differently colored points will also have different scatterplot
        markers.
    height : scalar, optional
        Height (in inches) of each facet.
    aspect : scalar, optional
        Aspect * height gives the width (in inches) of each facet.
    corner : bool, optional
        If True, don't add axes to the upper (off-diagonal) triangle of the
        grid, making this a "corner" plot.
    dropna : boolean, optional
        Drop missing values from the data before plotting.
    {plot, diag, grid}_kws : dicts, optional
        Dictionaries of keyword arguments. ``plot_kws`` are passed to the
        bivariate plotting function, ``diag_kws`` are passed to the univariate
        plotting function, and ``grid_kws`` are passed to the :class:`PairGrid`
        constructor.

    Returns
    -------
    grid : :class:`PairGrid`
        Returns the underlying :class:`PairGrid` instance for further tweaking.

    See Also
    --------
    PairGrid : Subplot grid for more flexible plotting of pairwise
               relationships.

    Examples
    --------

    Draw scatterplots for joint relationships and histograms for univariate
    distributions:

    .. plot::
        :context: close-figs

        >>> import seaborn as sns; sns.set(style="ticks", color_codes=True)
        >>> iris = sns.load_dataset("iris")
        >>> g = sns.pairplot(iris)

    Show different levels of a categorical variable by the color of plot
    elements:

    .. plot::
        :context: close-figs

        >>> g = sns.pairplot(iris, hue="species")

    Use a different color palette:

    .. plot::
        :context: close-figs

        >>> g = sns.pairplot(iris, hue="species", palette="husl")

    Use different markers for each level of the hue variable:

    .. plot::
        :context: close-figs

        >>> g = sns.pairplot(iris, hue="species", markers=["o", "s", "D"])

    Plot a subset of variables:

    .. plot::
        :context: close-figs

        >>> g = sns.pairplot(iris, vars=["sepal_width", "sepal_length"])

    Draw larger plots:

    .. plot::
        :context: close-figs

        >>> g = sns.pairplot(iris, height=3,
        ...                  vars=["sepal_width", "sepal_length"])

    Plot different variables in the rows and columns:

    .. plot::
        :context: close-figs

        >>> g = sns.pairplot(iris,
        ...                  x_vars=["sepal_width", "sepal_length"],
        ...                  y_vars=["petal_width", "petal_length"])

    Plot only the lower triangle of bivariate axes:

    .. plot::
        :context: close-figs

        >>> g = sns.pairplot(iris, corner=True)

    Use kernel density estimates for univariate plots:

    .. plot::
        :context: close-figs

        >>> g = sns.pairplot(iris, diag_kind="kde")

    Fit linear regression models to the scatter plots:

    .. plot::
        :context: close-figs

        >>> g = sns.pairplot(iris, kind="reg")

    Pass keyword arguments down to the underlying functions (it may be easier
    to use :class:`PairGrid` directly):

    .. plot::
        :context: close-figs

        >>> g = sns.pairplot(iris, diag_kind="kde", markers="+",
        ...                  plot_kws=dict(s=50, edgecolor="b", linewidth=1),
        ...                  diag_kws=dict(shade=True))

    """
    # Handle deprecations
    if size is not None:
        height = size
        msg = ("The `size` parameter has been renamed to `height`; "
               "please update your code.")
        warnings.warn(msg, UserWarning)

    if not isinstance(data, pd.DataFrame):
        raise TypeError(
            "'data' must be pandas DataFrame object, not: {typefound}".format(
                typefound=type(data)))

    plot_kws = {} if plot_kws is None else plot_kws.copy()
    diag_kws = {} if diag_kws is None else diag_kws.copy()
    grid_kws = {} if grid_kws is None else grid_kws.copy()

    # Set up the PairGrid
    grid_kws.setdefault("diag_sharey", diag_kind == "hist")
    grid = PairGrid(data, vars=vars, x_vars=x_vars, y_vars=y_vars, hue=hue,
                    hue_order=hue_order, palette=palette, corner=corner,
                    height=height, aspect=aspect, dropna=dropna, **grid_kws)

    # Add the markers here as PairGrid has figured out how many levels of the
    # hue variable are needed and we don't want to duplicate that process
    if markers is not None:
        if grid.hue_names is None:
            n_markers = 1
        else:
            n_markers = len(grid.hue_names)
        if not isinstance(markers, list):
            markers = [markers] * n_markers
        if len(markers) != n_markers:
            raise ValueError(("markers must be a singleton or a list of "
                              "markers for each level of the hue variable"))
        grid.hue_kws = {"marker": markers}

    # Maybe plot on the diagonal
    if diag_kind == "auto":
        diag_kind = "hist" if hue is None else "kde"

    diag_kws = diag_kws.copy()
    if grid.square_grid:
        if diag_kind == "hist":
            grid.map_diag(plt.hist, **diag_kws)
        elif diag_kind == "kde":
            diag_kws.setdefault("shade", True)
            diag_kws["legend"] = False
            grid.map_diag(kdeplot, **diag_kws)

    # Maybe plot on the off-diagonals
    if grid.square_grid and diag_kind is not None:
        plotter = grid.map_offdiag
    else:
        plotter = grid.map

    if kind == "scatter":
        from .relational import scatterplot  # Avoid circular import
        plotter(scatterplot, **plot_kws)
    elif kind == "reg":
        from .regression import regplot  # Avoid circular import
        plotter(regplot, **plot_kws)

    # Add a legend
    if hue is not None:
        grid.add_legend()

    return grid


@_deprecate_positional_args
def jointplot(
    x=None, y=None, *,
    data=None,
    kind="scatter", stat_func=None,
    color=None, height=6, ratio=5, space=.2,
    dropna=True, xlim=None, ylim=None,
    joint_kws=None, marginal_kws=None, annot_kws=None,
    **kwargs
):
    """Draw a plot of two variables with bivariate and univariate graphs.

    This function provides a convenient interface to the :class:`JointGrid`
    class, with several canned plot kinds. This is intended to be a fairly
    lightweight wrapper; if you need more flexibility, you should use
    :class:`JointGrid` directly.

    Parameters
    ----------
    x, y : strings or vectors
        Data or names of variables in ``data``.
    data : DataFrame, optional
        DataFrame when ``x`` and ``y`` are variable names.
    kind : { "scatter" | "reg" | "resid" | "kde" | "hex" }, optional
        Kind of plot to draw.
    stat_func : callable or None, optional
        *Deprecated*
    color : matplotlib color, optional
        Color used for the plot elements.
    height : numeric, optional
        Size of the figure (it will be square).
    ratio : numeric, optional
        Ratio of joint axes height to marginal axes height.
    space : numeric, optional
        Space between the joint and marginal axes
    dropna : bool, optional
        If True, remove observations that are missing from ``x`` and ``y``.
    {x, y}lim : two-tuples, optional
        Axis limits to set before plotting.
    {joint, marginal, annot}_kws : dicts, optional
        Additional keyword arguments for the plot components.
    kwargs : key, value pairings
        Additional keyword arguments are passed to the function used to
        draw the plot on the joint Axes, superseding items in the
        ``joint_kws`` dictionary.

    Returns
    -------
    grid : :class:`JointGrid`
        :class:`JointGrid` object with the plot on it.

    See Also
    --------
    JointGrid : The Grid class used for drawing this plot. Use it directly if
                you need more flexibility.

    Examples
    --------

    Draw a scatterplot with marginal histograms:

    .. plot::
        :context: close-figs

        >>> import numpy as np, pandas as pd; np.random.seed(0)
        >>> import seaborn as sns; sns.set(style="white", color_codes=True)
        >>> tips = sns.load_dataset("tips")
        >>> g = sns.jointplot(x="total_bill", y="tip", data=tips)

    Add regression and kernel density fits:

    .. plot::
        :context: close-figs

        >>> g = sns.jointplot("total_bill", "tip", data=tips, kind="reg")

    Replace the scatterplot with a joint histogram using hexagonal bins:

    .. plot::
        :context: close-figs

        >>> g = sns.jointplot("total_bill", "tip", data=tips, kind="hex")

    Replace the scatterplots and histograms with density estimates and align
    the marginal Axes tightly with the joint Axes:

    .. plot::
        :context: close-figs

        >>> iris = sns.load_dataset("iris")
        >>> g = sns.jointplot("sepal_width", "petal_length", data=iris,
        ...                   kind="kde", space=0, color="g")

    Draw a scatterplot, then add a joint density estimate:

    .. plot::
        :context: close-figs

        >>> g = (sns.jointplot("sepal_length", "sepal_width",
        ...                    data=iris, color="k")
        ...         .plot_joint(sns.kdeplot, zorder=0, n_levels=6))

    Pass vectors in directly without using Pandas, then name the axes:

    .. plot::
        :context: close-figs

        >>> x, y = np.random.randn(2, 300)
        >>> g = (sns.jointplot(x, y, kind="hex")
        ...         .set_axis_labels("x", "y"))

    Draw a smaller figure with more space devoted to the marginal plots:

    .. plot::
        :context: close-figs

        >>> g = sns.jointplot("total_bill", "tip", data=tips,
        ...                   height=5, ratio=3, color="g")

    Pass keyword arguments down to the underlying plots:

    .. plot::
        :context: close-figs

        >>> g = sns.jointplot("petal_length", "sepal_length", data=iris,
        ...                   marginal_kws=dict(bins=15, rug=True),
        ...                   annot_kws=dict(stat="r"),
        ...                   s=40, edgecolor="w", linewidth=1)

    """
    # Handle deprecations
    if "size" in kwargs:
        height = kwargs.pop("size")
        msg = ("The `size` parameter has been renamed to `height`; "
               "please update your code.")
        warnings.warn(msg, UserWarning)

    # Set up empty default kwarg dicts
    joint_kws = {} if joint_kws is None else joint_kws.copy()
    joint_kws.update(kwargs)
    marginal_kws = {} if marginal_kws is None else marginal_kws.copy()
    annot_kws = {} if annot_kws is None else annot_kws.copy()

    # Make a colormap based off the plot color
    if color is None:
        color = color_palette()[0]
    color_rgb = mpl.colors.colorConverter.to_rgb(color)
    colors = [utils.set_hls_values(color_rgb, l=l)  # noqa
              for l in np.linspace(1, 0, 12)]
    cmap = blend_palette(colors, as_cmap=True)

    # Initialize the JointGrid object
    grid = JointGrid(
        x, y, data=data,
        dropna=dropna, height=height, ratio=ratio, space=space,
        xlim=xlim, ylim=ylim
    )

    # Plot the data using the grid
    if kind == "scatter":

        joint_kws.setdefault("color", color)
        grid.plot_joint(plt.scatter, **joint_kws)

        marginal_kws.setdefault("kde", False)
        marginal_kws.setdefault("color", color)
        grid.plot_marginals(distplot, **marginal_kws)

    elif kind.startswith("hex"):

        x_bins = min(_freedman_diaconis_bins(grid.x), 50)
        y_bins = min(_freedman_diaconis_bins(grid.y), 50)
        gridsize = int(np.mean([x_bins, y_bins]))

        joint_kws.setdefault("gridsize", gridsize)
        joint_kws.setdefault("cmap", cmap)
        grid.plot_joint(plt.hexbin, **joint_kws)

        marginal_kws.setdefault("kde", False)
        marginal_kws.setdefault("color", color)
        grid.plot_marginals(distplot, **marginal_kws)

    elif kind.startswith("kde"):

        joint_kws.setdefault("shade", True)
        joint_kws.setdefault("cmap", cmap)
        grid.plot_joint(kdeplot, **joint_kws)

        marginal_kws.setdefault("shade", True)
        marginal_kws.setdefault("color", color)
        grid.plot_marginals(kdeplot, **marginal_kws)

    elif kind.startswith("reg"):

        from .regression import regplot

        marginal_kws.setdefault("color", color)
        grid.plot_marginals(distplot, **marginal_kws)

        joint_kws.setdefault("color", color)
        grid.plot_joint(regplot, **joint_kws)

    elif kind.startswith("resid"):

        from .regression import residplot

        joint_kws.setdefault("color", color)
        grid.plot_joint(residplot, **joint_kws)

        x, y = grid.ax_joint.collections[0].get_offsets().T
        marginal_kws.setdefault("color", color)
        marginal_kws.setdefault("kde", False)
        distplot(x, ax=grid.ax_marg_x, **marginal_kws)
        distplot(y, vertical=True, fit=stats.norm, ax=grid.ax_marg_y,
                 **marginal_kws)
        stat_func = None
    else:
        msg = "kind must be either 'scatter', 'reg', 'resid', 'kde', or 'hex'"
        raise ValueError(msg)

    if stat_func is not None:
        grid.annotate(stat_func, **annot_kws)

    return grid<|MERGE_RESOLUTION|>--- conflicted
+++ resolved
@@ -12,13 +12,9 @@
 
 from . import utils
 from .palettes import color_palette, blend_palette
-<<<<<<< HEAD
-from .distributions import distplot, kdeplot,  _freedman_diaconis_bins
-from .prettify import scalebar, _infer_sizes, _infer_units
-=======
 from .distributions import distplot, kdeplot, _freedman_diaconis_bins
 from ._decorators import _deprecate_positional_args
->>>>>>> 5fbb5c46
+from .prettify import scalebar, _infer_sizes, _infer_units
 
 
 __all__ = ["FacetGrid", "PairGrid", "JointGrid", "pairplot", "jointplot"]
@@ -78,7 +74,8 @@
         """Call fig.tight_layout within rect that exclude the legend."""
         kwargs = kwargs.copy()
         kwargs.setdefault("rect", self._tight_layout_rect)
-        self.fig.tight_layout(*args, **kwargs)
+        if self._subplot_spec is None:
+            self.fig.tight_layout(*args, **kwargs)
 
     def add_legend(self, legend_data=None, title=None, label_order=None,
                    **kwargs):
@@ -275,18 +272,6 @@
 
 class FacetGrid(Grid):
     """Multi-plot grid for plotting conditional relationships."""
-<<<<<<< HEAD
-    def __init__(self, data, row=None, col=None, hue=None, col_wrap=None,
-                 sharex=True, sharey=True, height=3, aspect=1, palette=None,
-                 row_order=None, col_order=None, hue_order=None, hue_kws=None,
-                 dropna=True, legend_out=True, despine=True,
-                 margin_titles=False, xlim=None, ylim=None, subplot_kws=None,
-                 gridspec_kws=None, size=None,
-                 or_rowcol=False, fig=None, subplot_spec=None):
-
-        assert not (subplot_spec is not None and fig is None), \
-            'provide figure if providing subplot_spec'
-=======
     @_deprecate_positional_args
     def __init__(
         self, data, *,
@@ -295,11 +280,14 @@
         row_order=None, col_order=None, hue_order=None, hue_kws=None,
         dropna=True, legend_out=True, despine=True,
         margin_titles=False, xlim=None, ylim=None, subplot_kws=None,
-        gridspec_kws=None, size=None
+        gridspec_kws=None, size=None,
+        or_rowcol=False, fig=None, subplot_spec=None
     ):
 
+        assert not (subplot_spec is not None and fig is None), \
+            'provide figure if providing subplot_spec'
+
         super(FacetGrid, self).__init__()
->>>>>>> 5fbb5c46
 
         # Handle deprecations
         if size is not None:
@@ -503,15 +491,8 @@
         self._or_rowcol = or_rowcol
         self._subplot_spec = subplot_spec
 
-<<<<<<< HEAD
         # Make the axes look good
-        if subplot_spec is None:
-            fig.tight_layout()
-=======
-        # --- Make the axes look good
-
         self.tight_layout()
->>>>>>> 5fbb5c46
         if despine:
             for ax in self.axes.flat:
                 utils.despine(ax=ax)
@@ -1002,12 +983,7 @@
         """Finalize the annotations and layout."""
         self.set_axis_labels(*axlabels)
         self.set_titles()
-<<<<<<< HEAD
-        if self._subplot_spec is None:
-            self.fig.tight_layout()
-=======
         self.tight_layout()
->>>>>>> 5fbb5c46
 
     def facet_axis(self, row_i, col_j):
         """Make the axis identified by these indices active and return it."""
@@ -1277,24 +1253,16 @@
     See the :ref:`tutorial <grid_tutorial>` for more information.
 
     """
-<<<<<<< HEAD
-
-    def __init__(self, data, hue=None, hue_order=None, palette=None,
-                 hue_kws=None, vars=None, x_vars=None, y_vars=None,
-                 corner=False, diag_sharey=True, height=2.5, aspect=1,
-                 layout_pad=0, despine=True, dropna=True, size=None,
-                 subplot_kws=None, gridspec_kws=None,
-                 fig=None, subplot_spec=None):
-=======
     @_deprecate_positional_args
     def __init__(
         self, data, *,
         hue=None, hue_order=None, palette=None,
         hue_kws=None, vars=None, x_vars=None, y_vars=None,
         corner=False, diag_sharey=True, height=2.5, aspect=1,
-        layout_pad=0, despine=True, dropna=True, size=None
+        layout_pad=0, despine=True, dropna=True, size=None,
+        subplot_kws=None, gridspec_kws=None,
+        fig=None, subplot_spec=None
     ):
->>>>>>> 5fbb5c46
         """Initialize the plot figure and PairGrid object.
 
         Parameters
@@ -1435,12 +1403,9 @@
 
         """
 
-<<<<<<< HEAD
+        super(PairGrid, self).__init__()
         assert not (subplot_spec is not None and fig is None), \
             'provide figure if providing subplot_spec'
-=======
-        super(PairGrid, self).__init__()
->>>>>>> 5fbb5c46
 
         # Handle deprecations
         if size is not None:
@@ -1574,15 +1539,10 @@
         # Make the plot look nice
         if despine:
             self._despine = True
-<<<<<<< HEAD
             for ax in self.axes.flat:
                 utils.despine(ax=ax)
-        if subplot_spec is None:
-            fig.tight_layout(pad=layout_pad)
-=======
-            utils.despine(fig=fig)
+
         self.tight_layout(pad=layout_pad)
->>>>>>> 5fbb5c46
 
     def map(self, func, **kwargs):
         """Plot with the same function in every subplot.
@@ -1799,20 +1759,15 @@
 class JointGrid(object):
     """Grid for drawing a bivariate plot with marginal univariate plots."""
 
-<<<<<<< HEAD
-    def __init__(self, x, y, data=None, height=6, ratio=5, space=.2,
-                 dropna=True, xlim=None, ylim=None, size=None,
-                 subplot_kws=None, gridspec_kws=None,
-                 fig=None, subplot_spec=None):
-=======
     @_deprecate_positional_args
     def __init__(
         self, x, y, *,
         data=None,
         height=6, ratio=5, space=.2,
-        dropna=True, xlim=None, ylim=None, size=None
+        dropna=True, xlim=None, ylim=None, size=None,
+        subplot_kws=None, gridspec_kws=None,
+        fig=None, subplot_spec=None
     ):
->>>>>>> 5fbb5c46
         """Set up the grid of subplots.
 
         Parameters
