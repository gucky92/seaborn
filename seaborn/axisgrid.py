--- conflicted
+++ resolved
@@ -314,9 +314,8 @@
         if ylim is not None:
             subplot_kws["ylim"] = ylim
 
-<<<<<<< HEAD
         # Initialize the subplot grid
-        if fig is not None and subplot_spec is not None:
+        if subplot_spec is not None:
             g = gridspec.GridSpecFromSubplotSpec(
                 nrow, ncol,
                 subplot_spec=subplot_spec,
@@ -361,13 +360,19 @@
                     fig.delaxes(ax)
                 axes = axes[:len(col_names)]
 
-            self.axes = axes
+                axes_dict = dict(zip(col_names, axes))
+
+            elif col is None and row is None:
+                axes_dict = {}
+            elif col is None:
+                axes_dict = dict(zip(row_names, axes.flat))
+            elif row is None:
+                axes_dict = dict(zip(col_names, axes.flat))
+            else:
+                facet_product = product(row_names, col_names)
+                axes_dict = dict(zip(facet_product, axes.flat))
+
         elif col_wrap is None:
-=======
-        # --- Initialize the subplot grid
-        if col_wrap is None:
-
->>>>>>> 562fd902
             kwargs = dict(figsize=figsize, squeeze=False,
                           sharex=sharex, sharey=sharey,
                           subplot_kw=subplot_kws,
@@ -402,14 +407,9 @@
             for i in range(1, n_axes):
                 axes[i] = fig.add_subplot(nrow, ncol, i + 1, **subplot_kws)
 
-<<<<<<< HEAD
-        # Set up the class attributes
-        # ---------------------------
-=======
             axes_dict = dict(zip(col_names, axes))
 
         # --- Set up the class attributes
->>>>>>> 562fd902
 
         # First the public API
         self.data = data
@@ -442,7 +442,6 @@
         self._or_rowcol = or_rowcol
         self._subplot_spec = subplot_spec
 
-<<<<<<< HEAD
         # Make the axes look good
         if subplot_spec is None:
             fig.tight_layout()
@@ -450,23 +449,12 @@
             self.despine()
 
         # Now we turn off labels on the inner axes
-=======
-        # --- Make the axes look good
-
-        fig.tight_layout()
-        if despine:
-            self.despine()
-
->>>>>>> 562fd902
         if sharex:
             for ax in self._not_bottom_axes:
                 for label in ax.get_xticklabels():
                     label.set_visible(False)
                 ax.xaxis.offsetText.set_visible(False)
-<<<<<<< HEAD
-=======
-
->>>>>>> 562fd902
+
         if sharey:
             for ax in self._not_left_axes:
                 for label in ax.get_yticklabels():
